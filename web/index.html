--- conflicted
+++ resolved
@@ -3,11 +3,7 @@
   <head>
     <meta charset="utf-8" />
     <meta name="viewport" content="width=device-width, initial-scale=1" />
-<<<<<<< HEAD
-    <title>Postura • Welcome</title>
-=======
     <title>Postura – Live Analyzer</title>
->>>>>>> 50b2fe95
     <style>
       :root {
         --muted: #9CA3AF;
@@ -15,108 +11,17 @@
         --accent-2: #C1A6FF;
         --light: #E5E7EB;
         --bg: #0B0F14;
-<<<<<<< HEAD
-=======
         --card: #0F141B;
         --card-border: rgba(156, 163, 175, 0.18);
         --success: #22c55e;
         --danger: #ef4444;
         --warning: #f59e0b;
         --shadow: 0 10px 30px rgba(168, 85, 247, 0.15), 0 6px 16px rgba(193, 166, 255, 0.08);
->>>>>>> 50b2fe95
       }
       * { box-sizing: border-box; }
       html, body { height: 100%; }
       body {
         margin: 0;
-<<<<<<< HEAD
-        font-family: ui-sans-serif, system-ui, -apple-system, Segoe UI, Roboto, Helvetica, Arial;
-        color: var(--light);
-        background: var(--bg);
-        overflow-x: hidden;
-      }
-      .gradient {
-        position: fixed; inset: -20% -10% -10% -10%; z-index: 0; pointer-events: none;
-        background: radial-gradient(900px 420px at 10% -10%, rgba(168,85,247,0.25), transparent 60%),
-                    radial-gradient(800px 520px at 110% 10%, rgba(193,166,255,0.25), transparent 65%),
-                    radial-gradient(700px 380px at 50% 120%, rgba(229,231,235,0.08), transparent 70%);
-        animation: drift 24s ease-in-out infinite alternate;
-        filter: saturate(110%);
-      }
-      @keyframes drift { 0%{ transform: translate3d(0,0,0) scale(1); } 100%{ transform: translate3d(-2%,1%,0) scale(1.03);} }
-
-      .hero { position: relative; min-height: 100vh; display: grid; place-items: center; padding: 60px 24px; }
-      .layer { position: absolute; inset: 0; overflow: hidden; pointer-events: none; }
-      .blob { position: absolute; filter: blur(60px); opacity: .35; mix-blend-mode: screen; animation: float 18s ease-in-out infinite; }
-      .b1 { width: 520px; height: 520px; background: #A855F7; top: -140px; left: -120px; }
-      .b2 { width: 640px; height: 640px; background: #C1A6FF; top: -120px; right: -120px; animation-delay: 2.2s; }
-      .b3 { width: 460px; height: 460px; background: #A855F7; bottom: -160px; left: 20%; animation-delay: 1.1s; opacity: .28; }
-      @keyframes float { 0%,100%{ transform: translateY(0) translateX(0);} 50%{ transform: translateY(22px) translateX(12px);} }
-
-      .content { position: relative; z-index: 1; text-align: center; max-width: 920px; }
-      .logo { width: 64px; height: 64px; margin: 0 auto 14px; border-radius: 16px; background: linear-gradient(135deg, var(--accent), var(--accent-2)); box-shadow: 0 12px 30px rgba(168,85,247,.35); transform: translateZ(0); }
-      .title { font-size: clamp(32px, 6vw, 56px); margin: 0 0 8px; letter-spacing: .4px; line-height: 1.05; background: linear-gradient(90deg, #fff, #E5E7EB, #C1A6FF, #A855F7, #E5E7EB); -webkit-background-clip: text; background-clip: text; color: transparent; background-size: 200% auto; animation: shine 9s linear infinite; text-shadow: 0 2px 0 rgba(0,0,0,.25); }
-      @keyframes shine { 0%{ background-position: 0% 50%; } 100%{ background-position: 200% 50%; } }
-      .subtitle { color: var(--muted); font-size: clamp(14px, 2.2vw, 18px); margin: 10px auto 20px; max-width: 760px; }
-      .cta { display: inline-flex; align-items: center; gap: 10px; padding: 14px 22px; border-radius: 14px; color: #0B0F14; font-weight: 800; text-decoration: none; background: linear-gradient(135deg, var(--accent), var(--accent-2)); box-shadow: 0 12px 30px rgba(168,85,247,.35), 0 6px 16px rgba(193,166,255,.18); transform: perspective(600px) translateZ(0); transition: transform .2s ease, box-shadow .2s ease; }
-      .cta:hover { transform: perspective(600px) translateZ(6px) rotateX(2deg) rotateY(-2deg); box-shadow: 0 16px 40px rgba(168,85,247,.45), 0 10px 24px rgba(193,166,255,.24); }
-      .cta .dot { width: 8px; height: 8px; border-radius: 999px; background: #0B0F14; animation: pulse 1.2s ease-in-out infinite; opacity: .9; }
-      @keyframes pulse { 0%,100%{ transform: scale(1); opacity: .9;} 50%{ transform: scale(1.4); opacity: 1; } }
-
-      canvas.fx { position: absolute; inset: 0; z-index: 0; pointer-events: none; opacity: .45; }
-
-      .footer { position: absolute; bottom: 18px; left: 0; right: 0; text-align: center; color: var(--muted); font-size: 12px; z-index: 1; }
-    </style>
-  </head>
-  <body>
-    <div class="gradient"></div>
-    <section class="hero">
-      <div class="layer">
-        <div class="blob b1"></div>
-        <div class="blob b2"></div>
-        <div class="blob b3"></div>
-        <canvas class="fx" id="fx"></canvas>
-      </div>
-      <div class="content">
-        <div class="logo"></div>
-        <h1 class="title">Postura</h1>
-        <p class="subtitle">Move better. Measure better. Turn your workout videos into actionable insights with MediaPipe‑powered form analysis.</p>
-        <a class="cta" href="/ui/app.html"><span class="dot"></span> Open Analyzer</a>
-      </div>
-      <div class="footer">© <script>document.write(new Date().getFullYear())</script> Postura</div>
-    </section>
-
-    <script>
-      (function(){
-        const c = document.getElementById('fx'); if(!c) return; const d = c.getContext('2d');
-        function resize(){ c.width = window.innerWidth; c.height = Math.max(window.innerHeight, 600); }
-        resize(); window.addEventListener('resize', resize);
-        const N = 90; const parts = []; const colors = ['#A855F7','#C1A6FF','#E5E7EB'];
-        for(let i=0;i<N;i++){
-          parts.push({ x: Math.random()*c.width, y: Math.random()*c.height, r: Math.random()*1.8 + 0.4, vx: (Math.random()-.5)*0.25, vy: (Math.random()-.5)*0.25, a: Math.random()*Math.PI*2, s: Math.random()*0.01 + 0.003, col: colors[i%colors.length] });
-        }
-        function step(){
-          d.clearRect(0,0,c.width,c.height);
-          for(const p of parts){
-            p.a += p.s;
-            p.x += p.vx + Math.cos(p.a)*0.05;
-            p.y += p.vy + Math.sin(p.a)*0.05;
-            if(p.x< -10) p.x=c.width+10; if(p.x>c.width+10) p.x=-10;
-            if(p.y< -10) p.y=c.height+10; if(p.y>c.height+10) p.y=-10;
-            d.beginPath(); d.arc(p.x,p.y,p.r,0,Math.PI*2); d.fillStyle=p.col; d.globalAlpha=0.7; d.fill(); d.globalAlpha=1;
-          }
-          for(let i=0;i<parts.length;i++){
-            for(let j=i+1;j<parts.length;j++){
-              const pi=parts[i], pj=parts[j];
-              const dx=pi.x-pj.x, dy=pi.y-pj.y, dist=dx*dx+dy*dy;
-              if(dist< 140*140){ const a = 1 - (dist/(140*140)); d.strokeStyle='rgba(193,166,255,'+(0.18*a)+')'; d.lineWidth=1; d.beginPath(); d.moveTo(pi.x,pi.y); d.lineTo(pj.x,pj.y); d.stroke(); }
-            }
-          }
-          requestAnimationFrame(step);
-        }
-        requestAnimationFrame(step);
-      })();
-=======
         font-family: ui-sans-serif, system-ui, -apple-system, Segoe UI, Roboto, Helvetica, Arial, "Apple Color Emoji", "Segoe UI Emoji";
         color: var(--light);
         background: radial-gradient(1200px 500px at 20% -10%, rgba(168,85,247,0.18), transparent 60%),
@@ -311,7 +216,7 @@
           setPill('error');
         }
       }
->>>>>>> 50b2fe95
     </script>
   </body>
-</html>+  </html>
+
